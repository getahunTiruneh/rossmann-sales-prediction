--- conflicted
+++ resolved
@@ -1,8 +1,5 @@
 .pytest_cache
 data/
 .venv/
-<<<<<<< HEAD
 __pycache__
-=======
-model/
->>>>>>> 4207c9f2
+model/